import 'dart:async';
import 'dart:js_interop';
import 'dart:math';
import 'dart:typed_data';

import 'package:flutter/foundation.dart';
import 'package:record_platform_interface/record_platform_interface.dart';
import 'package:record_web/encoder/encoder.dart';
import 'package:record_web/encoder/wav_encoder.dart';
import 'package:record_web/mime_types.dart';
import 'package:record_web/recorder/delegate/recorder_delegate.dart';
import 'package:record_web/recorder/recorder.dart';
import 'package:record_web/services/audio_chunks_storage_service.dart';
import 'package:web/web.dart' as web;

/// Web delegate that supports dual-output recording:
/// - Streams PCM S16LE frames to Dart
/// - Writes WAV using custom encoder and AAC/Opus using MediaRecorder
class MultiOutputRecorderDelegate extends RecorderDelegate {
  final OnStateChanged onStateChanged;

  // Media stream and audio processing
  web.MediaStream? _mediaStream;
  web.AudioContext? _context;
  web.AudioWorkletNode? _workletNode;
  web.MediaStreamAudioSourceNode? _source;

  StreamController<Uint8List>? _recordStreamCtrl;

  // WAV encoder (manual)
  Encoder? _wavEncoder;

  // MediaRecorder for compressed branch (AAC/Opus depending on browser)
  web.MediaRecorder? _mediaRecorder;
  List<web.Blob> _compressedChunks = [];

  // Amplitude (computed from PCM frames)
  double _maxAmplitude = kMinAmplitude;
  double _amplitude = kMinAmplitude;

<<<<<<< HEAD
  // Debug counters
  int _pcmChunkCount = 0;
  int _pcmByteCount = 0;
  int _compressedChunkCount = 0;
  int _compressedByteCount = 0;

  // Persistent storage for crash recovery
  final _storageService = AudioChunksStorageService();
  String? _currentRecordingId;

=======
>>>>>>> 0200e8c4
  MultiOutputRecorderDelegate({required this.onStateChanged});

  @override
  Future<void> dispose() async {
    await stopDual();
    await _storageService.close();
  }

  @override
  Future<Amplitude> getAmplitude() async {
    return Amplitude(current: _amplitude, max: _maxAmplitude);
  }

  @override
  Future<bool> isPaused() async {
    return _context?.state == 'suspended';
  }

  @override
  Future<bool> isRecording() async {
    final ctx = _context;
    return ctx != null && ctx.state != 'closed';
  }

  @override
  Future<void> pause() async {
    final ctx = _context;
    if (ctx != null && ctx.state == 'running') {
      await ctx.suspend().toDart;
      if (_mediaRecorder?.state == 'recording') {
        _mediaRecorder?.pause();
      }
      onStateChanged(RecordState.pause);
    }
  }

  @override
  Future<void> resume() async {
    final ctx = _context;
    if (ctx != null && ctx.state == 'suspended') {
      await ctx.resume().toDart;
      if (_workletNode != null) {
        // Ensure node is connected after long pauses
        _source?.connect(_workletNode!)?.connect(ctx.destination);
      }
      if (_mediaRecorder?.state == 'paused') {
        _mediaRecorder?.resume();
      }
      onStateChanged(RecordState.record);
    }
  }

  @override
  Future<void> start(RecordConfig config, {required String path}) async {
    // Not used in dual-stream mode
    throw UnimplementedError();
  }

  @override
  Future<Stream<Uint8List>> startStream(RecordConfig config) async {
    // Not used; dual mode should call startStreamDual
    throw UnimplementedError();
  }

  @override
  Future<String?> stop() async {
    // Not used in dual mode; use stopDual
    return null;
  }

  @override
  Future<Stream<Uint8List>> startStreamDual(
    RecordConfig config, {
    required String basePath,
  }) async {
    if (config.encoder != AudioEncoder.pcm16bits) {
      throw Exception(
        '${config.encoder} not supported in dual streaming mode. Use pcm16bits encoder.',
      );
    }

<<<<<<< HEAD
    debugPrint('[record_web] startStreamDual -> encoder=${config.encoder} sr=${config.sampleRate} ch=${config.numChannels}');

    // Use basePath as recording ID (consistent with Android/iOS)
    _currentRecordingId = basePath;
    debugPrint('[record_web] startStreamDual -> recordingId=$_currentRecordingId');

    // Reset counters and previous branch caches
    _pcmChunkCount = 0;
    _pcmByteCount = 0;
    _compressedChunkCount = 0;
    _compressedByteCount = 0;
    _compressedUrl = null;

=======
>>>>>>> 0200e8c4
    await _recordStreamCtrl?.close();
    _recordStreamCtrl = StreamController<Uint8List>();

    await _setupMicrophoneCapture(config);

    // WAV branch: always available since we have PCM frames
    _wavEncoder?.cleanup();
    _wavEncoder = WavEncoder(
      sampleRate: config.sampleRate.toInt(),
      numChannels: config.numChannels,
    );

    await _setupMediaRecorder();

    // Connect PCM data processing pipeline
    _workletNode?.port.onmessage = ((web.MessageEvent e) => _onPcmMessage(e)).toJS;

    onStateChanged(RecordState.record);

    if (_recordStreamCtrl == null) throw Exception('Record stream controller not initialized');

    return _recordStreamCtrl!.stream;
  }

  @override
  Future<MultiOutputResult> stopDual() async {
    await resetContext(_context, _mediaStream);
    _mediaStream = null;
    _context = null;

    final compressedBlob = await _stopMediaRecorder();
    final wavBlob = await _finalizeWavEncoder();

    onStateChanged(RecordState.stop);

    _compressedChunks = [];

    final currentRecordingId = _currentRecordingId;
    if (currentRecordingId != null) {
      _storageService.deleteChunks(currentRecordingId).catchError((e) {
        if (kDebugMode) {
          print('[record_web] Error deleting stored chunks: $e');
        }
      });
      _currentRecordingId = null;
    }

    final result = MultiOutputResult(
      m4aPath: null, // Don't return paths on web
      wavPath: null, // Don't return paths on web
      m4aBlob: compressedBlob,
      wavBlob: wavBlob,
      m4aError: compressedBlob == null ? 'Compressed branch not available' : null,
      wavError: wavBlob == null ? 'WAV encoding failed or no data' : null,
    );

    return result;
  }

  void _onPcmMessage(web.MessageEvent event) {
<<<<<<< HEAD
    // data is Int16Array
    final output = (event.data as JSInt16Array?)?.toDart;
    if (output case final out?) {
      final bytes = out.buffer.asUint8List();
      _recordStreamCtrl?.add(bytes);
      // Feed WAV branch
      _wavEncoder?.encode(out);
      _updateAmplitude(out);
      _pcmChunkCount++;
      _pcmByteCount += bytes.length;

      final currentRecordingId = _currentRecordingId;
      if (currentRecordingId == null) {
        throw StateError('Recording ID is null during PCM recording');
      }
      _saveChunkToStorage(
        recordingId: currentRecordingId,
        chunkIndex: _pcmChunkCount,
        chunkData: bytes,
        chunkType: 'PCM',
      );

      if ((_pcmChunkCount % 50) == 0) {
        debugPrint('[record_web] PCM stream -> chunks=$_pcmChunkCount bytes=$_pcmByteCount');
      }
=======
    final pcmData = (event.data as JSInt16Array?)?.toDart;
    if (pcmData case final audioSamples?) {
      final audioBytes = audioSamples.buffer.asUint8List();
      _recordStreamCtrl?.add(audioBytes);
      // Feed WAV encoder with PCM samples
      _wavEncoder?.encode(audioSamples);
      _updateAmplitude(audioSamples);
>>>>>>> 0200e8c4
    }
  }

  void _saveChunkToStorage({
    required String recordingId,
    required int chunkIndex,
    required Uint8List chunkData,
    required String chunkType,
  }) {
    _storageService
        .saveChunk(
      recordingId: recordingId,
      chunkIndex: chunkIndex,
      chunkData: chunkData,
    )
        .catchError((e) {
      if (kDebugMode) {
        print('[record_web] Error saving $chunkType chunk: $e');
      }
    });
  }

  void _onCompressedData(web.BlobEvent event) {
<<<<<<< HEAD
    final data = event.data;
    if (data.size > 0) {
      _compressedChunks.add(data);
      _compressedChunkCount++;
      _compressedByteCount += data.size.toInt();

      final currentRecordingId = _currentRecordingId;
      if (currentRecordingId == null) {
        throw StateError('Recording ID is null during compressed recording');
      }
      _saveCompressedBlobAsChunk(
        blob: data,
        recordingId: currentRecordingId,
        chunkIndex: _compressedChunkCount,
      );

      if ((_compressedChunkCount % 10) == 0) {
        debugPrint('[record_web] Compressed stream -> chunks=$_compressedChunkCount bytes=$_compressedByteCount');
      }
    } else {
      debugPrint('[record_web] Compressed stream -> received empty chunk');
    }
  }

  void _saveCompressedBlobAsChunk({
    required web.Blob blob,
    required String recordingId,
    required int chunkIndex,
  }) {
    final reader = web.FileReader();
    reader.onloadend = ((web.Event e) async {
      final result = reader.result;
      if (result != null) {
        final bytes = (result as JSArrayBuffer).toDart.asUint8List();
        _saveChunkToStorage(
          recordingId: recordingId,
          chunkIndex: chunkIndex,
          chunkData: bytes,
          chunkType: 'compressed',
        );
      }
    }).toJS;
    reader.readAsArrayBuffer(blob);
  }

  void _onCompressedStop() {
    debugPrint('[record_web] _onCompressedStop -> called with ${_compressedChunks.length} chunks');
    if (_compressedChunks.isEmpty) {
      debugPrint('[record_web] _onCompressedStop -> no chunks to process');
      return;
=======
    final compressedChunk = event.data;
    if (compressedChunk.size > 0) {
      _compressedChunks.add(compressedChunk);
    }
  }

  Future<void> _setupMicrophoneCapture(RecordConfig config) async {
    final mediaStream = await initMediaStream(config);
    final context = getContext(mediaStream, config);
    final source = context.createMediaStreamSource(mediaStream);
    final workletNode = await _createWorkletNode(context, config);
    source.connect(workletNode)?.connect(context.destination);

    _source = source;
    _workletNode = workletNode;
    _context = context;
    _mediaStream = mediaStream;
  }

  Future<void> _setupMediaRecorder() async {
    try {
      final preferredMimeType = getSupportedMimeType(AudioEncoder.aacLc) ?? getSupportedMimeType(AudioEncoder.opus);

      if (preferredMimeType != null && _mediaStream != null) {
        final mediaRecorder = web.MediaRecorder(
          _mediaStream!,
          web.MediaRecorderOptions(mimeType: preferredMimeType),
        );
        mediaRecorder.ondataavailable = ((web.BlobEvent e) => _onCompressedData(e)).toJS;
        mediaRecorder.start(200);
        _mediaRecorder = mediaRecorder;
      }
    } catch (er) {
      debugPrint(er.toString());
      _mediaRecorder = null;
>>>>>>> 0200e8c4
    }
  }

  Future<web.AudioWorkletNode> _createWorkletNode(
    web.AudioContext context,
    RecordConfig config,
  ) async {
    await context.audioWorklet.addModule('assets/packages/record_web/assets/js/record.worklet.js').toDart;

    return web.AudioWorkletNode(
      context,
      'recorder.worklet',
      web.AudioWorkletNodeOptions(
        parameterData: {
          'numChannels'.toJS: config.numChannels.toJS,
          'sampleRate'.toJS: config.sampleRate.toJS,
          'streamBufferSize'.toJS: (config.streamBufferSize ?? 2048).toJS,
        }.jsify()! as JSObject,
      ),
    );
  }

  Future<web.Blob?> _stopMediaRecorder() async {
    if (_mediaRecorder?.state != 'recording' && _mediaRecorder?.state != 'paused') {
      return null;
    }

    final stopCompleter = Completer<void>();
    _mediaRecorder?.onstop = ((web.Event event) {
      stopCompleter.complete();
    }).toJS;

    _mediaRecorder?.stop();

    try {
      await stopCompleter.future.timeout(Duration(seconds: 5));
    } catch (error) {
      debugPrint(error.toString());
    }

    if (_compressedChunks.isNotEmpty) {
      return web.Blob(_compressedChunks.toJS);
    }
    return null;
  }

  Future<web.Blob?> _finalizeWavEncoder() async {
    try {
      final wavBlob = _wavEncoder?.finish();
      _wavEncoder?.cleanup();
      _wavEncoder = null;
      return wavBlob;
    } catch (error) {
      debugPrint(error.toString());
      return null;
    }
  }

  void _updateAmplitude(Int16List audioData) {
    var maxSample = kMinAmplitude;

    // Find the peak amplitude in the current audio frame
    for (var i = 0; i < audioData.length; i++) {
      var currentSample = audioData[i].abs();
      if (currentSample > maxSample) {
        maxSample = currentSample.toDouble();
      }
    }

    // Convert to decibels (dB)
    _amplitude = 20 * (log(maxSample / 32767) / ln10);

    if (_amplitude > _maxAmplitude) {
      _maxAmplitude = _amplitude;
    }
  }
}<|MERGE_RESOLUTION|>--- conflicted
+++ resolved
@@ -38,7 +38,6 @@
   double _maxAmplitude = kMinAmplitude;
   double _amplitude = kMinAmplitude;
 
-<<<<<<< HEAD
   // Debug counters
   int _pcmChunkCount = 0;
   int _pcmByteCount = 0;
@@ -49,8 +48,6 @@
   final _storageService = AudioChunksStorageService();
   String? _currentRecordingId;
 
-=======
->>>>>>> 0200e8c4
   MultiOutputRecorderDelegate({required this.onStateChanged});
 
   @override
@@ -132,7 +129,6 @@
       );
     }
 
-<<<<<<< HEAD
     debugPrint('[record_web] startStreamDual -> encoder=${config.encoder} sr=${config.sampleRate} ch=${config.numChannels}');
 
     // Use basePath as recording ID (consistent with Android/iOS)
@@ -144,10 +140,7 @@
     _pcmByteCount = 0;
     _compressedChunkCount = 0;
     _compressedByteCount = 0;
-    _compressedUrl = null;
-
-=======
->>>>>>> 0200e8c4
+
     await _recordStreamCtrl?.close();
     _recordStreamCtrl = StreamController<Uint8List>();
 
@@ -208,33 +201,6 @@
   }
 
   void _onPcmMessage(web.MessageEvent event) {
-<<<<<<< HEAD
-    // data is Int16Array
-    final output = (event.data as JSInt16Array?)?.toDart;
-    if (output case final out?) {
-      final bytes = out.buffer.asUint8List();
-      _recordStreamCtrl?.add(bytes);
-      // Feed WAV branch
-      _wavEncoder?.encode(out);
-      _updateAmplitude(out);
-      _pcmChunkCount++;
-      _pcmByteCount += bytes.length;
-
-      final currentRecordingId = _currentRecordingId;
-      if (currentRecordingId == null) {
-        throw StateError('Recording ID is null during PCM recording');
-      }
-      _saveChunkToStorage(
-        recordingId: currentRecordingId,
-        chunkIndex: _pcmChunkCount,
-        chunkData: bytes,
-        chunkType: 'PCM',
-      );
-
-      if ((_pcmChunkCount % 50) == 0) {
-        debugPrint('[record_web] PCM stream -> chunks=$_pcmChunkCount bytes=$_pcmByteCount');
-      }
-=======
     final pcmData = (event.data as JSInt16Array?)?.toDart;
     if (pcmData case final audioSamples?) {
       final audioBytes = audioSamples.buffer.asUint8List();
@@ -242,7 +208,23 @@
       // Feed WAV encoder with PCM samples
       _wavEncoder?.encode(audioSamples);
       _updateAmplitude(audioSamples);
->>>>>>> 0200e8c4
+      _pcmChunkCount++;
+      _pcmByteCount += audioBytes.length;
+
+      final currentRecordingId = _currentRecordingId;
+      if (currentRecordingId == null) {
+        throw StateError('Recording ID is null during PCM recording');
+      }
+      _saveChunkToStorage(
+        recordingId: currentRecordingId,
+        chunkIndex: _pcmChunkCount,
+        chunkData: audioBytes,
+        chunkType: 'PCM',
+      );
+
+      if ((_pcmChunkCount % 50) == 0) {
+        debugPrint('[record_web] PCM stream -> chunks=$_pcmChunkCount bytes=$_pcmByteCount');
+      }
     }
   }
 
@@ -266,19 +248,18 @@
   }
 
   void _onCompressedData(web.BlobEvent event) {
-<<<<<<< HEAD
-    final data = event.data;
-    if (data.size > 0) {
-      _compressedChunks.add(data);
+    final compressedChunk = event.data;
+    if (compressedChunk.size > 0) {
+      _compressedChunks.add(compressedChunk);
       _compressedChunkCount++;
-      _compressedByteCount += data.size.toInt();
+      _compressedByteCount += compressedChunk.size.toInt();
 
       final currentRecordingId = _currentRecordingId;
       if (currentRecordingId == null) {
         throw StateError('Recording ID is null during compressed recording');
       }
       _saveCompressedBlobAsChunk(
-        blob: data,
+        blob: compressedChunk,
         recordingId: currentRecordingId,
         chunkIndex: _compressedChunkCount,
       );
@@ -286,8 +267,6 @@
       if ((_compressedChunkCount % 10) == 0) {
         debugPrint('[record_web] Compressed stream -> chunks=$_compressedChunkCount bytes=$_compressedByteCount');
       }
-    } else {
-      debugPrint('[record_web] Compressed stream -> received empty chunk');
     }
   }
 
@@ -312,18 +291,6 @@
     reader.readAsArrayBuffer(blob);
   }
 
-  void _onCompressedStop() {
-    debugPrint('[record_web] _onCompressedStop -> called with ${_compressedChunks.length} chunks');
-    if (_compressedChunks.isEmpty) {
-      debugPrint('[record_web] _onCompressedStop -> no chunks to process');
-      return;
-=======
-    final compressedChunk = event.data;
-    if (compressedChunk.size > 0) {
-      _compressedChunks.add(compressedChunk);
-    }
-  }
-
   Future<void> _setupMicrophoneCapture(RecordConfig config) async {
     final mediaStream = await initMediaStream(config);
     final context = getContext(mediaStream, config);
@@ -353,7 +320,6 @@
     } catch (er) {
       debugPrint(er.toString());
       _mediaRecorder = null;
->>>>>>> 0200e8c4
     }
   }
 
